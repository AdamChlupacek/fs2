--- conflicted
+++ resolved
@@ -41,15 +41,9 @@
         case bound: FreeC.Bind[ReadChunk, x, UO] =>
           val fx = bound.fx.asInstanceOf[FreeC.Eval[ReadChunk, x]].fr
           Stepper.Await(
-<<<<<<< HEAD
-            segment =>
-              try go(bound.f(Either3.Right(fx(segment))))
+            chunk =>
+              try go(bound.f(Either3.Right(fx(chunk))))
               catch { case NonFatal(t) => go(bound.f(Either3.Left(t))) })
-=======
-            chunk =>
-              try go(bound.f(Right(fx(chunk))))
-              catch { case NonFatal(t) => go(bound.f(Left(t))) })
->>>>>>> b6a75ebf
         case e =>
           sys.error(
             "FreeC.ViewL structure must be Pure(a), Fail(e), or Bind(Eval(fx),k), was: " + e)
