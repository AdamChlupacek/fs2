package fs2
package concurrent

import cats.Eq
import cats.syntax.all._
import cats.effect.{Concurrent, Sync}

import scala.collection.immutable.{Queue => ScalaQueue}
import fs2.internal.Token

/**
  * Asynchronous Topic.
  *
  * Topic allows you to distribute `A` published by arbitrary number of publishers to arbitrary number of subscribers.
  *
  * Topic has built-in back-pressure support implemented as maximum bound (`maxQueued`) that a subscriber is allowed to enqueue.
  * Once that bound is hit, publishing may semantically block until the lagging subscriber consumes some of its queued elements.
  *
  * Additionally the subscriber has possibility to terminate whenever size of enqueued elements is over certain size
  * by using `subscribeSize`.
  */
abstract class Topic[F[_], A] { self =>

  /**
    * Publishes elements from source of `A` to this topic.
    * [[Sink]] equivalent of `publish1`.
    */
  def publish: Sink[F, A]

  /**
    * Publishes one `A` to topic.
    *
    * This waits until `a` is published to all subscribers.
    * If any of the subscribers is over the `maxQueued` limit, this will wait to complete until that subscriber processes
    * enough of its elements such that `a` is enqueued.
    */
  def publish1(a: A): F[Unit]

  /**
    * Subscribes for `A` values that are published to this topic.
    *
    * Pulling on the returned stream opens a "subscription", which allows up to
    * `maxQueued` elements to be enqueued as a result of publication.
    *
    * The first element in the stream is always the last published `A` at the time
    * the stream is first pulled from, followed by each published `A` value from that
    * point forward.
    *
    * If at any point, the queue backing the subscription has `maxQueued` elements in it,
    * any further publications semantically block until elements are dequeued from the
    * subscription queue.
    *
    * @param maxQueued maximum number of elements to enqueue to the subscription
    * queue before blocking publishers
    */
  def subscribe(maxQueued: Int): Stream[F, A]

  /**
    * Like [[subscribe]] but emits an approximate number of queued elements for this subscription
    * with each emitted `A` value.
    */
  def subscribeSize(maxQueued: Int): Stream[F, (A, Int)]

  /**
    * Signal of current active subscribers.
    */
  def subscribers: Stream[F, Int]

  /**
    * Returns an alternate view of this `Topic` where its elements are of type `B`,
    * given two functions, `A => B` and `B => A`.
    */
  def imap[B](f: A => B)(g: B => A): Topic[F, B] =
    new Topic[F, B] {
      def publish: Sink[F, B] = sfb => self.publish(sfb.map(g))
      def publish1(b: B): F[Unit] = self.publish1(g(b))
      def subscribe(maxQueued: Int): Stream[F, B] =
        self.subscribe(maxQueued).map(f)
      def subscribers: Stream[F, Int] = self.subscribers
      def subscribeSize(maxQueued: Int): Stream[F, (B, Int)] =
        self.subscribeSize(maxQueued).map { case (a, i) => f(a) -> i }
    }
}

object Topic {

  def apply[F[_], A](initial: A)(implicit F: Concurrent[F]): F[Topic[F, A]] = {
    implicit def eqInstance: Eq[Strategy.State[A]] =
      Eq.instance[Strategy.State[A]](_.subscribers.keySet == _.subscribers.keySet)

    PubSub(PubSub.Strategy.Inspectable.strategy(Strategy.boundedSubscribers(initial))).map {
      pubSub =>
        new Topic[F, A] {

          def subscriber(size: Int): Stream[F, ((Token, Int), Stream[F, ScalaQueue[A]])] =
            Stream
              .bracket(
                Sync[F]
                  .delay((new Token, size))
                  .flatTap(selector => pubSub.subscribe(Right(selector)))
              )(selector => pubSub.unsubscribe(Right(selector)))
              .map { selector =>
                selector ->
                  Stream
                    .repeatEval(pubSub.get(Right(selector)))
                    .flatMap {
                      case Right(q) => Stream.emit(q)
                      case Left(_)  => Stream.empty // impossible
                    }

              }

          def publish: Sink[F, A] =
            _.evalMap(publish1)

          def publish1(a: A): F[Unit] =
            pubSub.publish(a)

          def subscribe(maxQueued: Int): Stream[F, A] =
            subscriber(maxQueued).flatMap { case (_, s) => s.flatMap(Stream.emits) }

          def subscribeSize(maxQueued: Int): Stream[F, (A, Int)] =
            subscriber(maxQueued).flatMap {
              case (selector, stream) =>
                stream
                  .flatMap { q =>
                    Stream.emits(q.zipWithIndex.map { case (a, idx) => (a, q.size - idx) })
                  }
                  .evalMap {
                    case (a, remQ) =>
                      pubSub.get(Left(None)).map {
                        case Left(s) =>
                          (a, s.subscribers.get(selector).map(_.size + remQ).getOrElse(remQ))
                        case Right(_) => (a, -1) // impossible
                      }
                  }
            }

          def subscribers: Stream[F, Int] =
            Stream
              .bracket(Sync[F].delay(new Token))(token => pubSub.unsubscribe(Left(Some(token))))
              .flatMap { token =>
                Stream.repeatEval(pubSub.get(Left(Some(token)))).flatMap {
                  case Left(s)  => Stream.emit(s.subscribers.size)
                  case Right(_) => Stream.empty //impossible
                }
              }
        }
    }
  }

  private[fs2] object Strategy {

    final case class State[A](
        last: A,
        subscribers: Map[(Token, Int), ScalaQueue[A]]
    )

    /**
      * Strategy for topic, where every subscriber can specify max size of queued elements.
      * If that subscription is exceeded any other `publish` to the topic will hold,
      * until such subscriber disappears, or consumes more elements.
      *
      * @param initial  Initial value of the topic.
      */
    def boundedSubscribers[F[_], A](
        start: A): PubSub.Strategy[A, ScalaQueue[A], State[A], (Token, Int)] =
      new PubSub.Strategy[A, ScalaQueue[A], State[A], (Token, Int)] {
        def initial: State[A] = State(start, Map.empty)
        def accepts(i: A, state: State[A]): Boolean =
          state.subscribers.forall { case ((_, max), q) => q.size < max }

        def publish(i: A, state: State[A]): State[A] =
          State(
            last = i,
<<<<<<< HEAD
            subscribers = state.subscribers.mapValues(_ :+ i)
=======
            subcribers = state.subcribers.map { case (k, v) => (k, v :+ i) }
>>>>>>> 8b8640ab
          )

        // Register empty queue
        def regEmpty(selector: (Token, Int), state: State[A]): State[A] =
          state.copy(subscribers = state.subscribers + (selector -> ScalaQueue.empty))

        def get(selector: (Token, Int), state: State[A]): (State[A], Option[ScalaQueue[A]]) =
          state.subscribers.get(selector) match {
            case None =>
              (regEmpty(selector, state), Some(ScalaQueue(state.last)))
            case r @ Some(q) =>
              if (q.isEmpty) (state, None)
              else (regEmpty(selector, state), r)

          }

        def empty(state: State[A]): Boolean =
          false

        def subscribe(selector: (Token, Int), state: State[A]): (State[A], Boolean) =
          (state, true) // no subscribe necessary, as we always subscribe by first attempt to `get`

        def unsubscribe(selector: (Token, Int), state: State[A]): State[A] =
          state.copy(subscribers = state.subscribers - selector)
      }
  }
}<|MERGE_RESOLUTION|>--- conflicted
+++ resolved
@@ -173,11 +173,7 @@
         def publish(i: A, state: State[A]): State[A] =
           State(
             last = i,
-<<<<<<< HEAD
-            subscribers = state.subscribers.mapValues(_ :+ i)
-=======
             subcribers = state.subcribers.map { case (k, v) => (k, v :+ i) }
->>>>>>> 8b8640ab
           )
 
         // Register empty queue
